from abc import ABC, abstractmethod
import pickle
import math
from typing import Dict, List
import torch
import re
import os
import numpy as np
import random
import openai
import vllm
<<<<<<< HEAD
from sklearn.metrics import accuracy_score, f1_score
=======
import asyncio
import tqdm
from openai import AsyncOpenAI, OpenAI
>>>>>>> fb764165

from transformers import (
    LlamaForCausalLM,
    LlamaTokenizer,
    LlamaConfig,
    AutoModelForCausalLM,
    AutoTokenizer,
    pipeline,
)
from pprint import pprint
from anthropic import Anthropic

from .LLM_cache import ClaudeAPICache, LocalModelAPICache, OpenAIAPICache
from .consts.model_consts import (
    GPT_MODELS,
    CLAUDE_MODELS,
    LLAMA_MODELS,
    MISTRAL_MODELS,
    VALID_MODELS,
)

from .tasks import BaseTask

PORT = int(os.environ.get("PORT"))

POSITIVE_LABELS = {
    "hotel_reviews": "truthful",
    "headline_binary": "headline 1",
    "retweet": "first",
}


class LocalModelAPI:
    def __init__(self, localmodel, **kwargs):
        self.localmodel = localmodel

    def generate(self, messages, max_tokens=500, temperature=1e-5, **kwargs):
        if isinstance(self.localmodel, vllm.LLM):
            return self._vllm_generate([messages], max_tokens, temperature, **kwargs)[0]
        else:
            output = self._generate(messages, max_tokens, temperature, **kwargs)
            return output[0]["generated_text"][-1]["content"]

    def batched_generate(
        self, messages: List[Dict[str, str]], max_tokens=500, temperature=1e-5, **kwargs
    ):
        if isinstance(self.localmodel, vllm.LLM):
            return self._vllm_generate(messages, max_tokens, temperature, **kwargs)
        else:
            output = self._generate(messages, max_tokens, temperature, **kwargs)
            return [o[0]["generated_text"][-1]["content"] for o in output]

    def _generate(self, messages, max_tokens=500, temperature=1e-5, **kwargs):
        output = self.localmodel(
            messages,
            max_new_tokens=max_tokens,
            temperature=temperature,
            **kwargs,
        )
        return output

    def _vllm_generate(
        self, messages: List[Dict[str, str]], max_tokens=500, temperature=1e-5, **kwargs
    ):

        sampling_params = vllm.SamplingParams(
            max_tokens=max_tokens,
            temperature=temperature,
            **kwargs,
        )
        tokenizer = self.localmodel.get_tokenizer()
        formatted_prompts = [
            tokenizer.apply_chat_template(m, tokenize=False, add_generation_prompt=True)
            for m in messages
        ]

        output = self.localmodel.generate(formatted_prompts, sampling_params)
        return [o.outputs[0].text for o in output]


class LLMWrapper(ABC):
    def __init__(self, model, api, use_cache=1):
        self.model = model
        self.use_cache = use_cache
        self.api = api

    @classmethod
    def from_model(cls, model, use_cache=1, use_vllm=False, **kwargs):
        if model in GPT_MODELS.keys():
            return GPTWrapper(model, use_cache=use_cache, **kwargs)
        elif model in CLAUDE_MODELS.keys():
            return ClaudeWrapper(model, use_cache=use_cache, **kwargs)
        elif model in (LLAMA_MODELS + MISTRAL_MODELS):
            return LocalModelWrapper(
                model, use_cache=use_cache, use_vllm=use_vllm, **kwargs
            )
        else:
            raise NotImplementedError

    @abstractmethod
    def generate(self, messages, max_tokens=500, temperature=1e-5, **kwargs):
        pass


class GPTWrapper(LLMWrapper):
    def __init__(self, model, use_cache=1, **kwargs):
        super().__init__(
            model, use_cache=use_cache, api=self._setup(use_cache=use_cache, **kwargs)
        )

    def _setup(self, use_cache=1, max_retry=30, **kwargs):
        if use_cache == 1:
            return OpenAIAPICache(mode="chat", port=PORT, max_retry=max_retry)
        else:
            return OpenAI()

    def batched_generate(
        self,
        messages: List[Dict[str, str]],
        max_concurrent=3,
        max_tokens=500,
        temperature=1e-5,
        n=1,
        **kwargs,
    ):
        client = AsyncOpenAI()
        status_bar = tqdm.tqdm(total=len(messages))
        # TODO: retry on failure
        async def _async_generate(sem, messages, **kwargs):
            async with sem:
                resp = await client.chat.completions.create(
                    model=GPT_MODELS[self.model],
                    messages=messages,
                    **kwargs,
                )
                status_bar.update(1)
                return resp

        sem = asyncio.Semaphore(max_concurrent)
        tasks = [
            _async_generate(
                sem,
                messages[i],
                max_tokens=max_tokens,
                temperature=temperature,
                n=n,
                **kwargs,
            )
            for i in range(len(messages))
        ]
        loop = asyncio.get_event_loop()
        resp = loop.run_until_complete(asyncio.gather(*tasks))
        return [r.choices[0].message.content for r in resp]

    def generate(self, messages, max_tokens=500, temperature=1e-5, n=1, **kwargs):
        # Call OpenAI's API to generate inference

        if self.use_cache == 1:
            resp = self.api.generate(
                model=GPT_MODELS[self.model],
                temperature=temperature,
                max_tokens=max_tokens,
                n=n,
                messages=messages,
                **kwargs,
            )
        else:
            resp = self.api.chat.completions.create(
                model=GPT_MODELS[self.model],
                temperature=temperature,
                max_tokens=max_tokens,
                n=n,
                messages=messages,
                **kwargs,
            )

        return resp.choices[0].message.content


class ClaudeWrapper(LLMWrapper):
    def __init__(self, model, use_cache=1, **kwargs):
        super().__init__(
            model, use_cache=use_cache, api=self._setup(use_cache=use_cache, **kwargs)
        )

    def _setup(self, use_cache=1, max_retry=30, **kwargs):
        # TODO: get api key from environment variable
        api_key = open(f"./claude_key.txt", "r").read().strip()
        client = Anthropic(
            api_key=api_key,
        )

        api = ClaudeAPICache(client=client, port=PORT, max_retry=max_retry)

        if use_cache == 1:
            return api
        else:
            return client

    def generate(self, messages, max_tokens=500, temperature=1e-5, **kwargs):
        for idx, msg in enumerate(messages):
            if msg["role"] == "system":
                system_prompt = messages.pop(idx)["content"]

        if self.use_cache == 1:
            response = self.api.generate(
                model=CLAUDE_MODELS[self.model],
                max_tokens=max_tokens,
                temperature=temperature,
                system=system_prompt,  # <-- system prompt
                messages=messages,  # <-- user prompt**kwargs
                **kwargs,
            )
        else:
            response = self.api.messages.create(
                model=CLAUDE_MODELS[self.model],
                max_tokens=max_tokens,
                temperature=temperature,
                system=system_prompt,  # <-- system prompt
                messages=messages,  # <-- user prompt
                **kwargs,
            )
        if response == "Output blocked by content filtering policy":
            return None
        return response.content[0].text


class LocalModelWrapper(LLMWrapper):
    def __init__(self, model, use_cache=1, use_vllm=False, **kwargs):
        super().__init__(
            model,
            use_cache=use_cache,
            api=self._setup(model, use_cache=use_cache, use_vllm=use_vllm, **kwargs),
        )

    def _setup(
        self,
        model,
        cache_dir=f"./local_models_cache",
        path_name=None,
        use_cache=1,
        max_retry=30,
        use_vllm=False,
        **kwargs,
    ):
        if path_name is None:
            if model == "Mixtral-8x7B":
                path_name = "mistralai/Mixtral-8x7B-Instruct-v0.1"
            elif model == "Mistral-7B":
                path_name = "mistralai/Mistral-7B-Instruct-v0.2"
            elif "Llama" in model:
                path_name = f"meta-llama/{model}-hf"
            else:
                raise ValueError(f"Model {model} not recognized.")

        if use_vllm:
            localmodel = vllm.LLM(
                model=path_name, tensor_parallel_size=torch.cuda.device_count()
            )
        else:
            localmodel = pipeline(
                "text-generation",
                device_map="auto",
                model=path_name,
                model_kwargs=kwargs,
            )

        client = LocalModelAPI(localmodel)
        api = LocalModelAPICache(client=client, port=PORT, max_retry=max_retry)

        if use_cache == 1:
            return api
        else:
            return client

    def generate(self, messages, max_tokens=500, temperature=1e-5, **kwargs):
        return self.api.generate(messages, max_tokens, temperature, **kwargs)

    def batched_generate(self, messages, max_tokens=500, temperature=1e-5, **kwargs):
        return self.api.batched_generate(messages, max_tokens, temperature, **kwargs)


# def get_results(task_name, pred_list, label_list):
#     """
#     Compute tp, tn, fp, fn for binary classification.
#     Note that if predicted output is 'other', it is considered as negative.
#     """
#     tp, tn, fp, fn = 0, 0, 0, 0
#     positive_label = POSITIVE_LABELS[task_name]
#     for i in range(len(pred_list)):
#         pred = pred_list[i]
#         label = label_list[i]
#         if pred == positive_label and label == positive_label:
#             tp += 1
#         elif pred == positive_label and label != positive_label:
#             fp += 1
#         elif pred != positive_label and label == positive_label:
#             fn += 1
#         else:
#             tn += 1
#     return tp, tn, fp, fn



def get_results(pred_list, label_list):
    """
    Compute accuracy and F1 score for multi-class classification
    """
    accuracy = accuracy_score(label_list, pred_list)
    f1 = f1_score(label_list, pred_list, average='micro')
    
    return {"accuracy": accuracy, "f1": f1}


def get_num_examples(data):
    key = list(data.keys())[0]
    return len(data[key])


def create_directory(directory_path):
    # Check if the directory already exists
    if not os.path.exists(directory_path):
        # Create the directory
        os.makedirs(directory_path)
        print(f"Directory '{directory_path}' created.")
    else:
        print(f"Directory '{directory_path}' already exists.")


def extract_hypotheses(num_hypothesis, text):
    # Get the hypotheses (numbered sentences)
    pattern = re.compile(r"\d+\.\s(.+?)(?=\d+\.\s|\Z)", re.DOTALL)
    hypotheses = pattern.findall(text)
    if len(hypotheses) != num_hypothesis:
        print(f"Expected {num_hypothesis} hypotheses, but got {len(hypotheses)}.")

    return hypotheses


def extract_label(task_name, pred):
    task = BaseTask(task_name)
    return task.extract_label(pred)


def set_seed(seed):
    print(f"Setting seed to {seed}")
    random.seed(seed)
    torch.manual_seed(seed)
    np.random.seed(seed)<|MERGE_RESOLUTION|>--- conflicted
+++ resolved
@@ -9,13 +9,10 @@
 import random
 import openai
 import vllm
-<<<<<<< HEAD
-from sklearn.metrics import accuracy_score, f1_score
-=======
 import asyncio
 import tqdm
 from openai import AsyncOpenAI, OpenAI
->>>>>>> fb764165
+from sklearn.metrics import accuracy_score, f1_score
 
 from transformers import (
     LlamaForCausalLM,
