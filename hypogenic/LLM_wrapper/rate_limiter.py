--- conflicted
+++ resolved
@@ -16,21 +16,11 @@
         with self.lock:
             self.backoff_time = self.min_backoff
 
-<<<<<<< HEAD
-    def backoff(self, error_msg=None):
-        logger = LoggerConfig.get_logger(logger_name)
-
-        if error_msg is not None:
-            logger.warning(f"Backing off due to error: {error_msg}")
-            
-        logger.warning(f"Backing off for {self.backoff_time:.1f} seconds")
-=======
     def backoff(self, e: Exception):
         logger = LoggerConfig.get_logger(logger_name)
         logger.error(
             f"Caught exception {e}. Backing off for {self.backoff_time:.1f} seconds"
         )
->>>>>>> 74c56569
         time.sleep(self.backoff_time)
         with self.lock:
             self.backoff_time = min(self.backoff_time * 2, self.max_backoff)
