import argparse
import logging
import re
import time
import pickle
import sys
import os
import math
import json

import random
from typing import Callable, Tuple, Union
import torch
import numpy as np

from hypogenic.extract_label import extract_label_register

from hypogenic.tasks import BaseTask
from hypogenic.prompt import BasePrompt
from hypogenic.utils import set_seed
<<<<<<< HEAD
from hypogenic.LLM_wrapper import LocalVllmWrapper
from hypogenic.algorithm.summary_information import SummaryInformation
=======
from hypogenic.LLM_wrapper import (
    GPTWrapper,
    LLMWrapper,
    LocalVllmWrapper,
    llm_wrapper_register,
)
from hypogenic.algorithm.summary_information import (
    dict_to_summary_information,
)
>>>>>>> ead37910

from hypogenic.algorithm.generation import DefaultGeneration
from hypogenic.algorithm.inference import (
    DefaultInference,
    OneStepAdaptiveInference,
    FilterAndWeightInference,
    TwoStepAdaptiveInference,
    UpperboundInference,
)
from hypogenic.algorithm.replace import DefaultReplace
from hypogenic.algorithm.update import SamplingUpdate, DefaultUpdate
from hypogenic.logger_config import LoggerConfig

LoggerConfig.setup_logger(level=logging.INFO)

logger = LoggerConfig.get_logger("HypoGenic")


def load_dict(file_path):
    with open(file_path, "r") as file:
        data = json.load(file)
    return data

def main():
    # set up tools
    start_time = time.time()

    # For detailed argument descriptions, please run `hypogenic_generation --help` or see `hypogenic_cmd/generation.py`
    task_config_path = "./data/retweet/config.yaml"
    # model_name = "meta-llama/Meta-Llama-3.1-8B-Instruct"
    # model_path = "/net/scratch/llama/Meta-Llama-3.1-8B-Instruct"
    # model_type = "vllm"

    model_name = "gpt-4o-mini"
    model_path = None
    model_type = "gpt"
    
    max_num_hypotheses = 20
    output_folder = f"./outputs/retweet/{model_name}/hyp_{max_num_hypotheses}/"
    old_hypothesis_file = None
    num_init = 10
    num_train = 75
    num_test = 25
    num_val = 25
    k = 10
    alpha = 5e-1
    update_batch_size = 10
    num_hypotheses_to_update = 1
    save_every_10_examples = 10
    init_batch_size = 10
    init_hypotheses_per_batch = 10
    cache_seed = None
    temperature = 1e-5
    max_tokens = 1000
    seeds = [42]

    os.makedirs(output_folder, exist_ok=True)
    api = llm_wrapper_register.build(model_type)(model=model_name, path_name=model_path)

    # If implementing a new task, you need to create a new extract_label function and pass in the Task constructor.
    # For existing tasks (shoe, hotel_reviews, retweet, headline_binary), you can use the extract_label_register.
    task = BaseTask(
        task_config_path, extract_label=None, from_register=extract_label_register
    )

    for seed in seeds:
        set_seed(seed)
        train_data, _, _ = task.get_data(num_train, num_test, num_val, seed)
        prompt_class = BasePrompt(task)
        inference_class = DefaultInference(api, prompt_class, train_data, task)
        generation_class = DefaultGeneration(api, prompt_class, inference_class, task)

        update_class = DefaultUpdate(
            generation_class=generation_class,
            inference_class=inference_class,
            replace_class=DefaultReplace(max_num_hypotheses),
            save_path=output_folder,
            num_init=num_init,
            k=k,
            alpha=alpha,
            update_batch_size=update_batch_size,
            num_hypotheses_to_update=num_hypotheses_to_update,
            save_every_n_examples=save_every_10_examples,
        )

        hypotheses_bank = {}
        if old_hypothesis_file is None:
            hypotheses_bank = update_class.batched_initialize_hypotheses(
                num_init,
                init_batch_size=init_batch_size,
                init_hypotheses_per_batch=init_hypotheses_per_batch,
                cache_seed=cache_seed,
                temperature=temperature,
                max_tokens=max_tokens,
            )
            update_class.save_to_json(
                hypotheses_bank,
                sample=num_init,
                seed=seed,
                epoch=0,
            )
        else:
            dict = load_dict(old_hypothesis_file)
            for hypothesis in dict:
                hypotheses_bank[hypothesis] = SummaryInformation.from_dict(
                    dict[hypothesis]
                )
        for epoch in range(1):
            hypotheses_bank = update_class.update(
                current_epoch=epoch,
                hypotheses_bank=hypotheses_bank,
                current_seed=seed,
                cache_seed=cache_seed,
            )
            update_class.save_to_json(
                hypotheses_bank,
                sample="final",
                seed=seed,
                epoch=epoch,
            )

    # print experiment info
    logger.info(f"Total time: {time.time() - start_time} seconds")
    # TODO: No Implementation for session_total_cost
    # if api.model in GPT_MODELS:
    #     logger.info(f'Estimated cost: {api.api.session_total_cost()}')


if __name__ == "__main__":
    main()<|MERGE_RESOLUTION|>--- conflicted
+++ resolved
@@ -18,20 +18,15 @@
 from hypogenic.tasks import BaseTask
 from hypogenic.prompt import BasePrompt
 from hypogenic.utils import set_seed
-<<<<<<< HEAD
-from hypogenic.LLM_wrapper import LocalVllmWrapper
+
+
 from hypogenic.algorithm.summary_information import SummaryInformation
-=======
 from hypogenic.LLM_wrapper import (
     GPTWrapper,
     LLMWrapper,
     LocalVllmWrapper,
     llm_wrapper_register,
 )
-from hypogenic.algorithm.summary_information import (
-    dict_to_summary_information,
-)
->>>>>>> ead37910
 
 from hypogenic.algorithm.generation import DefaultGeneration
 from hypogenic.algorithm.inference import (
